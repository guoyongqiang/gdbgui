{
  "name": "gdbgui",
  "version": "0.1.0",
  "license": "GPL-3.0",
  "scripts": {
    "build": "webpack -p",
    "watch": "webpack --watch"
  },
  "babel": {
    "presets": [
      "es2015",
      "react",
      "stage-0"
    ]
  },
  "dependencies": {
    "babel-eslint": "^8.0.0",
    "babel-preset-stage-0": "^6.24.1",
    "eslint-loader": "^1.9.0",
    "react": "^15.6.1",
    "react-dom": "^15.6.1",
    "webpack": "^3.5.5"
  },
  "devDependencies": {
    "babel-core": "^6.26.0",
    "babel-loader": "^7.1.2",
    "babel-preset-es2015": "^6.24.1",
    "babel-preset-react": "^6.24.1",
<<<<<<< HEAD
    "eslint": "^4.6.1",
=======
    "eslint": "^4.7.0",
>>>>>>> fdc7b05b
    "eslint-plugin-react": "^7.3.0"
  }
}<|MERGE_RESOLUTION|>--- conflicted
+++ resolved
@@ -26,11 +26,7 @@
     "babel-loader": "^7.1.2",
     "babel-preset-es2015": "^6.24.1",
     "babel-preset-react": "^6.24.1",
-<<<<<<< HEAD
-    "eslint": "^4.6.1",
-=======
     "eslint": "^4.7.0",
->>>>>>> fdc7b05b
     "eslint-plugin-react": "^7.3.0"
   }
 }